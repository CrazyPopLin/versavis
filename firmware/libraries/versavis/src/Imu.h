--- conflicted
+++ resolved
@@ -1,62 +1,58 @@
-////////////////////////////////////////////////////////////////////////////////
-//  April 2019
-//  Author: Florian Tschopp <ftschopp@ethz.ch>
-////////////////////////////////////////////////////////////////////////////////
-//  Imu.h
-////////////////////////////////////////////////////////////////////////////////
-//
-//  Basic implementation for IMUs in the versavis framework. Refer to
-//  the parent package versavis for license information.
-//
-////////////////////////////////////////////////////////////////////////////////
-
-#ifndef Imu_h
-#define Imu_h
-
-#include "Arduino.h"
-#include "Sensor.h"
-#include <ros.h>
-#include <versavis/ImuMicro.h>
-
-enum ImuReading {
-  STAT = 0,
-  GX = 1,
-  GY = 2,
-  GZ = 3,
-  AX = 4,
-  AY = 5,
-  AZ = 6,
-  // The reminder of the entries is not identical for the different ADIS IMUs.
-  // Check burst read function of the specific IMU.
-};
-
-class Imu : public Sensor {
-public:
-  Imu(ros::NodeHandle *nh, const String &topic, const int rate_hz,
-      Timer &timer);
-  virtual void setup() = 0;
-  void begin();
-  void triggerMeasurement();
-  void publish();
-  void setupPublisher();
-
-  // Update data internally with recursion.
-<<<<<<< HEAD
-  virtual bool updateDataRecursive(const unsigned int depth, bool success) = 0;
-=======
-  virtual bool updateDataIterative() = 0;
->>>>>>> dc33a91a
-
-  // Update data internally without recursion.
-  virtual bool updateData() = 0;
-
-protected:
-  int16_t *sensor_data_;
-  const unsigned int kMaxRecursiveUpdateDepth;
-  const uint64_t kImuSyncTimeoutUs;
-
-private:
-  versavis::ImuMicro imu_msg_;
-};
-
-#endif
+////////////////////////////////////////////////////////////////////////////////
+//  April 2019
+//  Author: Florian Tschopp <ftschopp@ethz.ch>
+////////////////////////////////////////////////////////////////////////////////
+//  Imu.h
+////////////////////////////////////////////////////////////////////////////////
+//
+//  Basic implementation for IMUs in the versavis framework. Refer to
+//  the parent package versavis for license information.
+//
+////////////////////////////////////////////////////////////////////////////////
+
+#ifndef Imu_h
+#define Imu_h
+
+#include "Arduino.h"
+#include "Sensor.h"
+#include <ros.h>
+#include <versavis/ImuMicro.h>
+
+enum ImuReading {
+  STAT = 0,
+  GX = 1,
+  GY = 2,
+  GZ = 3,
+  AX = 4,
+  AY = 5,
+  AZ = 6,
+  // The reminder of the entries is not identical for the different ADIS IMUs.
+  // Check burst read function of the specific IMU.
+};
+
+class Imu : public Sensor {
+public:
+  Imu(ros::NodeHandle *nh, const String &topic, const int rate_hz,
+      Timer &timer);
+  virtual void setup() = 0;
+  void begin();
+  void triggerMeasurement();
+  void publish();
+  void setupPublisher();
+
+  // Update data internally with recursion.
+  virtual bool updateDataIterative() = 0;
+
+  // Update data internally without recursion.
+  virtual bool updateData() = 0;
+
+protected:
+  int16_t *sensor_data_;
+  const unsigned int kMaxRecursiveUpdateDepth;
+  const uint64_t kImuSyncTimeoutUs;
+
+private:
+  versavis::ImuMicro imu_msg_;
+};
+
+#endif