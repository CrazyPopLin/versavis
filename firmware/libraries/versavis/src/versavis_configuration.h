#ifndef versavis_configuration_h
#define versavis_configuration_h

/* ----- General configuration -----*/
// Activate USB serial interface for ARM processor types.
#define USE_USBCON

// Specify the CPU frequency of the controller.
#define CPU_FREQ_HZ 48e6

// Specify the trigger pulse width;
#define TRIGGER_PULSE_US 10

/* ----- Camera configuration ----*/
// Camera 0
#define CAM0_TOPIC "/versavis/cam0/"
#define CAM0_RATE 10
#define CAM0_TYPE trigger_type::NON_INVERTED
#define CAM0_TRIGGER_PIN 14
#define CAM0_EXPOSURE_PIN 5

// Camera 1
#define CAM1_TOPIC ""
#define CAM1_RATE 20
#define CAM1_TYPE trigger_type::NON_INVERTED
#define CAM1_TRIGGER_PIN 15
#define CAM1_EXPOSURE_PIN 6

// Camera 2
#define CAM2_TOPIC ""
#define CAM2_RATE 5
#define CAM2_TYPE trigger_type::NON_INVERTED
#define CAM2_TRIGGER_PIN 16
#define CAM2_EXPOSURE_PIN 7

/* ----- IMU -----*/
// Possible values: USE_ADIS16445, USE_ADIS16448AMLZ, USE_ADIS16448BMLZ,
// USE_ADIS16460 and USE_VN100
<<<<<<< HEAD
#define USE_VN100
=======
#define USE_ADIS16448BMLZ
>>>>>>> dc33a91a
#define IMU_TOPIC "/versavis/imu_micro"
#define IMU_RATE 100

/* ----- Additional triggers ----- */
// Define whether additional test outputs should be used.
// #define ADD_TRIGGERS
#ifdef ADD_TRIGGERS
#define ADDITIONAL_TEST_PIN 2
#endif

/* ----- Illumination module ----- */
// Activation of the illumination module.
// #define ILLUMINATION_MODULE
#ifdef ILLUMINATION_MODULE
#define ILLUMINATION_PWM_PIN 2
#define ILLUMINATION_PIN 26
#endif

/* ----- Debug mode. ----- */
// Define whether debug mode should be used. This provides output on the
// standard console but invalidates ROS communication.
// #define DEBUG

#endif // versavis_configuration_h<|MERGE_RESOLUTION|>--- conflicted
+++ resolved
@@ -14,7 +14,7 @@
 /* ----- Camera configuration ----*/
 // Camera 0
 #define CAM0_TOPIC "/versavis/cam0/"
-#define CAM0_RATE 10
+#define CAM0_RATE 20
 #define CAM0_TYPE trigger_type::NON_INVERTED
 #define CAM0_TRIGGER_PIN 14
 #define CAM0_EXPOSURE_PIN 5
@@ -36,13 +36,9 @@
 /* ----- IMU -----*/
 // Possible values: USE_ADIS16445, USE_ADIS16448AMLZ, USE_ADIS16448BMLZ,
 // USE_ADIS16460 and USE_VN100
-<<<<<<< HEAD
-#define USE_VN100
-=======
 #define USE_ADIS16448BMLZ
->>>>>>> dc33a91a
 #define IMU_TOPIC "/versavis/imu_micro"
-#define IMU_RATE 100
+#define IMU_RATE 200
 
 /* ----- Additional triggers ----- */
 // Define whether additional test outputs should be used.
