#include "Arduino.h"
#include "Imu.h"
#include "helper.h"
#include "versavis_configuration.h"

Imu::Imu(ros::NodeHandle *nh, const String &topic, const int rate_hz,
         Timer &timer)
    : Sensor(nh, topic, rate_hz, timer, imu_msg_), kMaxRecursiveUpdateDepth(5u),
      kImuSyncTimeoutUs(4000) {}

void Imu::triggerMeasurement() {
  // Check whether an overflow caused the interrupt.
  if (!timer_.checkOverflow()) {
    DEBUG_PRINTLN(
        (topic_ + " (Imu.cpp): Timer interrupt but not overflown.").c_str());
    return;
  }

  DEBUG_PRINTLN((topic_ + " (Imu.cpp): Trigger.").c_str());
  Sensor::setTimestampNow();
  Sensor::newMeasurementIsAvailable();

#ifdef ADD_TRIGGERS
  trigger(ADDITIONAL_TEST_PIN, TRIGGER_PULSE_US,
          Sensor::trigger_type::NON_INVERTED);
#endif
  // Reset the timer.
  timer_.resetOverflow();
}

void Imu::publish() {
  if (Sensor::isNewMeasurementAvailable()) {
    DEBUG_PRINTLN((topic_ + " (Imu.cpp): Publish."));
    bool success;
#ifdef DEBUG
<<<<<<< HEAD
    success = updateDataRecursive(0u, false);
#else
    success = updateDataRecursive(0u, false);
=======
    success = updateDataIterative();
#else
    success = updateDataIterative();
>>>>>>> dc33a91a
#endif
    if (!success) {
      Sensor::newMeasurementIsNotAvailable();
      DEBUG_PRINTLN((topic_ + " (Imu.cpp): IMU update failed.").c_str());
    } else {
      imu_msg_.time.data = Sensor::getTimestamp();
      if (sensor_data_ == nullptr) {
        error((topic_ + " (Imu.cpp): sensor_data == nullptr").c_str(), 10);
      }
      imu_msg_.gx = sensor_data_[ImuReading::GX];
      imu_msg_.gy = sensor_data_[ImuReading::GY];
      imu_msg_.gz = sensor_data_[ImuReading::GZ];
      imu_msg_.ax = sensor_data_[ImuReading::AX];
      imu_msg_.ay = sensor_data_[ImuReading::AY];
      imu_msg_.az = sensor_data_[ImuReading::AZ];
#ifndef DEBUG
      publisher_.publish(&imu_msg_);
#endif
      Sensor::newMeasurementIsNotAvailable();
    }
  }
}

void Imu::setupPublisher() {
  publisher_ = ros::Publisher(topic_.c_str(), &imu_msg_);
  DEBUG_PRINT((topic_ + " (Imu.cpp): Setup publisher with topic ").c_str());
  DEBUG_PRINTLN(publisher_.topic_);
#ifndef DEBUG
  nh_->advertise(publisher_);
#endif
}

void Imu::begin() {
  DEBUG_PRINTLN((topic_ + " (Imu.cpp): Begin.").c_str());
  Sensor::setupTimer();
}
<|MERGE_RESOLUTION|>--- conflicted
+++ resolved
@@ -1,80 +1,74 @@
-#include "Arduino.h"
-#include "Imu.h"
-#include "helper.h"
-#include "versavis_configuration.h"
-
-Imu::Imu(ros::NodeHandle *nh, const String &topic, const int rate_hz,
-         Timer &timer)
-    : Sensor(nh, topic, rate_hz, timer, imu_msg_), kMaxRecursiveUpdateDepth(5u),
-      kImuSyncTimeoutUs(4000) {}
-
-void Imu::triggerMeasurement() {
-  // Check whether an overflow caused the interrupt.
-  if (!timer_.checkOverflow()) {
-    DEBUG_PRINTLN(
-        (topic_ + " (Imu.cpp): Timer interrupt but not overflown.").c_str());
-    return;
-  }
-
-  DEBUG_PRINTLN((topic_ + " (Imu.cpp): Trigger.").c_str());
-  Sensor::setTimestampNow();
-  Sensor::newMeasurementIsAvailable();
-
-#ifdef ADD_TRIGGERS
-  trigger(ADDITIONAL_TEST_PIN, TRIGGER_PULSE_US,
-          Sensor::trigger_type::NON_INVERTED);
-#endif
-  // Reset the timer.
-  timer_.resetOverflow();
-}
-
-void Imu::publish() {
-  if (Sensor::isNewMeasurementAvailable()) {
-    DEBUG_PRINTLN((topic_ + " (Imu.cpp): Publish."));
-    bool success;
-#ifdef DEBUG
-<<<<<<< HEAD
-    success = updateDataRecursive(0u, false);
-#else
-    success = updateDataRecursive(0u, false);
-=======
-    success = updateDataIterative();
-#else
-    success = updateDataIterative();
->>>>>>> dc33a91a
-#endif
-    if (!success) {
-      Sensor::newMeasurementIsNotAvailable();
-      DEBUG_PRINTLN((topic_ + " (Imu.cpp): IMU update failed.").c_str());
-    } else {
-      imu_msg_.time.data = Sensor::getTimestamp();
-      if (sensor_data_ == nullptr) {
-        error((topic_ + " (Imu.cpp): sensor_data == nullptr").c_str(), 10);
-      }
-      imu_msg_.gx = sensor_data_[ImuReading::GX];
-      imu_msg_.gy = sensor_data_[ImuReading::GY];
-      imu_msg_.gz = sensor_data_[ImuReading::GZ];
-      imu_msg_.ax = sensor_data_[ImuReading::AX];
-      imu_msg_.ay = sensor_data_[ImuReading::AY];
-      imu_msg_.az = sensor_data_[ImuReading::AZ];
-#ifndef DEBUG
-      publisher_.publish(&imu_msg_);
-#endif
-      Sensor::newMeasurementIsNotAvailable();
-    }
-  }
-}
-
-void Imu::setupPublisher() {
-  publisher_ = ros::Publisher(topic_.c_str(), &imu_msg_);
-  DEBUG_PRINT((topic_ + " (Imu.cpp): Setup publisher with topic ").c_str());
-  DEBUG_PRINTLN(publisher_.topic_);
-#ifndef DEBUG
-  nh_->advertise(publisher_);
-#endif
-}
-
-void Imu::begin() {
-  DEBUG_PRINTLN((topic_ + " (Imu.cpp): Begin.").c_str());
-  Sensor::setupTimer();
-}
+#include "Arduino.h"
+#include "Imu.h"
+#include "helper.h"
+#include "versavis_configuration.h"
+
+Imu::Imu(ros::NodeHandle *nh, const String &topic, const int rate_hz,
+         Timer &timer)
+    : Sensor(nh, topic, rate_hz, timer, imu_msg_), kMaxRecursiveUpdateDepth(5u),
+      kImuSyncTimeoutUs(4000) {}
+
+void Imu::triggerMeasurement() {
+  // Check whether an overflow caused the interrupt.
+  if (!timer_.checkOverflow()) {
+    DEBUG_PRINTLN(
+        (topic_ + " (Imu.cpp): Timer interrupt but not overflown.").c_str());
+    return;
+  }
+
+  DEBUG_PRINTLN((topic_ + " (Imu.cpp): Trigger.").c_str());
+  Sensor::setTimestampNow();
+  Sensor::newMeasurementIsAvailable();
+
+#ifdef ADD_TRIGGERS
+  trigger(ADDITIONAL_TEST_PIN, TRIGGER_PULSE_US,
+          Sensor::trigger_type::NON_INVERTED);
+#endif
+  // Reset the timer.
+  timer_.resetOverflow();
+}
+
+void Imu::publish() {
+  if (Sensor::isNewMeasurementAvailable()) {
+    DEBUG_PRINTLN((topic_ + " (Imu.cpp): Publish."));
+    bool success;
+#ifdef DEBUG
+    success = updateDataIterative();
+#else
+    success = updateDataIterative();
+#endif
+    if (!success) {
+      Sensor::newMeasurementIsNotAvailable();
+      DEBUG_PRINTLN((topic_ + " (Imu.cpp): IMU update failed.").c_str());
+    } else {
+      imu_msg_.time.data = Sensor::getTimestamp();
+      if (sensor_data_ == nullptr) {
+        error((topic_ + " (Imu.cpp): sensor_data == nullptr").c_str(), 10);
+      }
+      imu_msg_.gx = sensor_data_[ImuReading::GX];
+      imu_msg_.gy = sensor_data_[ImuReading::GY];
+      imu_msg_.gz = sensor_data_[ImuReading::GZ];
+      imu_msg_.ax = sensor_data_[ImuReading::AX];
+      imu_msg_.ay = sensor_data_[ImuReading::AY];
+      imu_msg_.az = sensor_data_[ImuReading::AZ];
+#ifndef DEBUG
+      publisher_.publish(&imu_msg_);
+#endif
+      Sensor::newMeasurementIsNotAvailable();
+    }
+  }
+}
+
+void Imu::setupPublisher() {
+  publisher_ = ros::Publisher(topic_.c_str(), &imu_msg_);
+  DEBUG_PRINT((topic_ + " (Imu.cpp): Setup publisher with topic ").c_str());
+  DEBUG_PRINTLN(publisher_.topic_);
+#ifndef DEBUG
+  nh_->advertise(publisher_);
+#endif
+}
+
+void Imu::begin() {
+  DEBUG_PRINTLN((topic_ + " (Imu.cpp): Begin.").c_str());
+  Sensor::setupTimer();
+}