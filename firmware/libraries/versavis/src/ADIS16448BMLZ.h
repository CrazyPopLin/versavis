--- conflicted
+++ resolved
@@ -124,11 +124,7 @@
                  const unsigned int &POLY);
 
   // Update data internally with recursion.
-<<<<<<< HEAD
-  bool updateDataRecursive(const unsigned int depth, bool success);
-=======
   bool updateDataIterative();
->>>>>>> dc33a91a
 
   // Update data withoput recursion.
   bool updateData();
