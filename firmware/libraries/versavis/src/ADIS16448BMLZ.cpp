--- conflicted
+++ resolved
@@ -467,34 +467,13 @@
 ///////////////////////////////////////////////////////////////////////////////////////////////
 bool ADIS16448BMLZ::updateData() {
   sensor_data_ = sensorReadAllCRC();
-<<<<<<< HEAD
-  return true;
-=======
   return sensor_data_ != nullptr;
->>>>>>> dc33a91a
 }
 
 /////////////////////////////////////////////////////////////////////////////////////////////
 // Method to update the internally stored sensor data recusivelly by checking
 // the validity.
 ///////////////////////////////////////////////////////////////////////////////////////////////
-<<<<<<< HEAD
-bool ADIS16448BMLZ::updateDataRecursive(const unsigned int depth,
-                                        bool success) {
-  sensor_data_ = sensorReadAllCRC();
-  if (sensor_data_[12] != checksum(sensor_data_)) {
-    if (depth > max_recursive_update_depth_) {
-      return false;
-    }
-    DEBUG_PRINTLN(topic_ +
-                  " (VN100.cpp): Failed IMU update detected, recurring " +
-                  (String)(max_recursive_update_depth_ - depth) + " times.");
-    success = updateDataRecursive(depth + 1, success);
-  } else {
-    success = true;
-  }
-  return success;
-=======
 bool ADIS16448BMLZ::updateDataIterative() {
   uint64_t tic = micros();
   bool success = false;
@@ -514,5 +493,4 @@
     }
   }
   return false;
->>>>>>> dc33a91a
 }