////////////////////////////////////////////////////////////////////////////////
//  May 2015
//  Author: Juan Jose Chong <juan.chong@analog.com>
//  Updated by Inkyu Sa <enddl22@gmail.com> for ADIS16448AMLZ
//  Adapted by Florian Tschopp <ftschopp@ethz.ch> for use in versavis
////////////////////////////////////////////////////////////////////////////////
//  ADIS16448AMLZ.h
////////////////////////////////////////////////////////////////////////////////
//
//  This library provides all the functions necessary to interface the
//  ADIS16448AMLZ IMU with an 8-Bit Atmel-based Arduino development board.
//  Functions for SPI configuration, reads and writes, and scaling are included.
//  This library may be used for the entire ADIS164XX family of devices with
//  some modification.
//
//  This example is free software. You can redistribute it and/or modify it
//  under the terms of the GNU Lesser Public License as published by the Free
//  Software Foundation, either version 3 of the License, or any later version.
//
//  This example is distributed in the hope that it will be useful, but WITHOUT
//  ANY WARRANTY; without even the implied warranty of MERCHANTABILITY or
//  FITNESS FOR A PARTICULAR PURPOSE.  See the GNU Lesser Public License for
//  more details.
//
//  You should have received a copy of the GNU Lesser Public License along with
//  this example.  If not, see <http://www.gnu.org/licenses/>.
//
////////////////////////////////////////////////////////////////////////////////

#ifndef ADIS16448AMLZ_h
#define ADIS16448AMLZ_h
#include "Arduino.h"
#include "Imu.h"
#include <SPI.h>
#include <ros.h>

// User Register Memory Map from Table 6
#define FLASH_CNT 0x00  // Flash memory write count
#define XGYRO_OUT 0x04  // X-axis gyroscope output
#define YGYRO_OUT 0x06  // Y-axis gyroscope output
#define ZGYRO_OUT 0x08  // Z-axis gyroscope output
#define XACCL_OUT 0x0A  // X-axis accelerometer output
#define YACCL_OUT 0x0C  // Y-axis accelerometer output
#define ZACCL_OUT 0x0E  // Z-axis accelerometer output
#define XMAGN_OUT 0X10  // X-axis magnetometer output
#define YMAGN_OUT 0x12  // Y-axis magnetometer output
#define ZMAGN_OUT 0x14  // Z-axis magnetometer output
#define BARO_OUT 0x16   // Barometer pressure measurement, high word
#define TEMP_OUT 0x18   // Temperature output
#define XGYRO_OFF 0x1A  // X-axis gyroscope bias offset factor
#define YGYRO_OFF 0x1C  // Y-axis gyroscope bias offset factor
#define ZGYRO_OFF 0x1E  // Z-axis gyroscope bias offset factor
#define XACCL_OFF 0x20  // X-axis acceleration bias offset factor
#define YACCL_OFF 0x22  // Y-axis acceleration bias offset factor
#define ZACCL_OFF 0x24  // Z-axis acceleration bias offset factor
#define XMAGN_HIC 0x26  // X-axis magnetometer, hard iron factor
#define YMAGN_HIC 0x28  // Y-axis magnetometer, hard iron factor
#define ZMAGN_HIC 0x2A  // Z-axis magnetometer, hard iron factor
#define XMAGN_SIC 0x2C  // X-axis magnetometer, soft iron factor
#define YMAGN_SIC 0x2E  // Y-axis magnetometer, soft iron factor
#define ZMAGN_SIC 0x30  // Z-axis magnetometer, soft iron factor
#define GPIO_CTRL 0x32  // GPIO control
#define MSC_CTRL 0x34   // MISC control
#define SMPL_PRD 0x36   // Sample clock/Decimation filter control
#define SENS_AVG 0x38   // Digital filter control
#define SEQ_CNT 0x3A    // MAGN_OUT and BARO_OUT counter
#define DIAG_STAT 0x3C  // System status
#define GLOB_CMD 0x3E   // System command
#define ALM_MAG1 0x40   // Alarm 1 amplitude threshold
#define ALM_MAG2 0x42   // Alarm 2 amplitude threshold
#define ALM_SMPL1 0x44  // Alarm 1 sample size
#define ALM_SMPL2 0x46  // Alarm 2 sample size
#define ALM_CTRL 0x48   // Alarm control
#define LOT_ID1 0x52    // Lot identification number
#define LOT_ID2 0x54    // Lot identification number
#define PROD_ID 0x56    // Product identifier
#define SERIAL_NUM 0x58 // Lot-specific serial number

// ADIS16448AMLZ Class Definition
class ADIS16448AMLZ : public Imu {
public:
  // ADIS16448AMLZ Constructor (ChipSelect, DataReady output pin, HardwareReset)
  ADIS16448AMLZ(ros::NodeHandle *nh, const String &topic, const int rate_hz,
                Timer &timer, int CS, int DR, int RST);

  // Destructor
  ~ADIS16448AMLZ();

  void setup();

  // Hardware reset sent to pin.
  int resetDUT(uint8_t ms);

  // Sets SPI bit order, clock divider, and data mode. Returns 1 when complete.
  int configSPI();

  // Read register (two bytes) Returns signed 16 bit data.
  int16_t regRead(uint8_t regAddr);

  // Burst read imu data excluding checksum.
  int16_t *sensorReadWoCRC();

  // Write register (two bytes). Returns 1 when complete.
  int regWrite(uint8_t regAddr, int16_t regData);

  // Scale accelerometer data. Returns scaled data as float.
  float accelScale(int16_t sensorData);

  // Scale gyro data. Returns scaled data as float.
  float gyroScale(int16_t sensorData);

  // Scale temperature data. Returns scaled data as float.
  float tempScale(int16_t sensorData);

  // Scale barometer data. Returns scaled data as float.
  float pressureScale(int16_t sensorData);

  // Scale magnetometer data. Returns scaled data as float.
  float magnetometerScale(int16_t sensorData);

  // Calculate CRC-16 Checksum.
  int checksum(int16_t *sensorData);
  void updateCRC(unsigned int *crc, unsigned int *data,
                 const unsigned int &POLY);

<<<<<<< HEAD
  // Update data internally with recursion.
  bool updateDataRecursive(const unsigned int depth, bool success);
=======
  // Update data internally with validity checks.
  bool updateDataIterative();
>>>>>>> dc33a91a

  // Update data withoput recursion.
  bool updateData();

private:
  // Variables to store hardware pin assignments.
  int CS_;
  int RST_;
};

#endif<|MERGE_RESOLUTION|>--- conflicted
+++ resolved
@@ -123,13 +123,8 @@
   void updateCRC(unsigned int *crc, unsigned int *data,
                  const unsigned int &POLY);
 
-<<<<<<< HEAD
-  // Update data internally with recursion.
-  bool updateDataRecursive(const unsigned int depth, bool success);
-=======
   // Update data internally with validity checks.
   bool updateDataIterative();
->>>>>>> dc33a91a
 
   // Update data withoput recursion.
   bool updateData();
