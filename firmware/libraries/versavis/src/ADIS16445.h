////////////////////////////////////////////////////////////////////////////////
//  May 2015
//  Author: Juan Jose Chong <juan.chong@analog.com>
//  Adapted for ADIS16445 by Florian Tschopp <ftschopp@ethz.ch>
//  Adapted by Florian Tschopp <ftschopp@ethz.ch> for use in versavis
////////////////////////////////////////////////////////////////////////////////
//  ADIS16445.h
////////////////////////////////////////////////////////////////////////////////
//
//  This library provides all the functions necessary to interface the ADIS16445
//  IMU with an 8-Bit Atmel-based Arduino development board. Functions for SPI
//  configuration, reads and writes, and scaling are included. This library may
//  be used for the entire ADIS164XX family of devices with some modification.
//
//  This example is free software. You can redistribute it and/or modify it
//  under the terms of the GNU Lesser Public License as published by the Free
//  Software Foundation, either version 3 of the License, or any later version.
//
//  This example is distributed in the hope that it will be useful, but WITHOUT
//  ANY WARRANTY; without even the implied warranty of MERCHANTABILITY or
//  FITNESS FOR A PARTICULAR PURPOSE.  See the GNU Lesser Public License for
//  more details.
//
//  You should have received a copy of the GNU Lesser Public License along with
//  this example.  If not, see <http://www.gnu.org/licenses/>.
//
////////////////////////////////////////////////////////////////////////////////

#ifndef ADIS16445_h
#define ADIS16445_h
#include "Arduino.h"
#include "Imu.h"
#include <SPI.h>
#include <ros.h>

// User Register Memory Map from Table 6
#define FLASH_CNT 0x00  // Flash memory write count
#define XGYRO_OUT 0x04  // X-axis gyroscope output
#define YGYRO_OUT 0x06  // Y-axis gyroscope output
#define ZGYRO_OUT 0x08  // Z-axis gyroscope output
#define XACCL_OUT 0x0A  // X-axis accelerometer output
#define YACCL_OUT 0x0C  // Y-axis accelerometer output
#define ZACCL_OUT 0x0E  // Z-axis accelerometer output
#define TEMP_OUT 0x18   // Temperature output
#define XGYRO_OFF 0x1A  // X-axis gyroscope bias offset factor
#define YGYRO_OFF 0x1C  // Y-axis gyroscope bias offset factor
#define ZGYRO_OFF 0x1E  // Z-axis gyroscope bias offset factor
#define XACCL_OFF 0x20  // X-axis acceleration bias offset factor
#define YACCL_OFF 0x22  // Y-axis acceleration bias offset factor
#define GPIO_CTRL 0x32  // GPIO control
#define MSC_CTRL 0x34   // MISC control
#define SMPL_PRD 0x36   // Sample clock/Decimation filter control
#define SENS_AVG 0x38   // Digital filter control
#define DIAG_STAT 0x3C  // System status
#define GLOB_CMD 0x3E   // System command
#define ALM_MAG1 0x40   // Alarm 1 amplitude threshold
#define ALM_MAG2 0x42   // Alarm 2 amplitude threshold
#define ALM_SMPL1 0x44  // Alarm 1 sample size
#define ALM_SMPL2 0x46  // Alarm 2 sample size
#define ALM_CTRL 0x48   // Alarm control
#define LOT_ID1 0x52    // Lot identification number
#define LOT_ID2 0x54    // Lot identification number
#define PROD_ID 0x56    // Product identifier
#define SERIAL_NUM 0x58 // Lot-specific serial number

class ADIS16445 : public Imu {
public:
  // ADIS16445 Constructor (ChipSelect, DataReady, Reset Pins)
  ADIS16445(ros::NodeHandle *nh, const String &topic, const int rate_hz,
            Timer &timer, int CS, int DR, int RST);

  // Destructor
  ~ADIS16445();

  // Initialize
  void setup();

  // Performs hardware reset. Delay in miliseconds. Returns 1 when complete.
  int resetDUT(uint8_t ms);

  // Sets SPI bit order, clock divider, and data mode. Returns 1 when complete.
  int configSPI();

  // Read register (two bytes) Returns signed 16 bit data.
  int16_t regRead(uint8_t regAddr);

  int16_t *sensorRead();

  int16_t *sensorReadAll();
  // Write register (two bytes). Returns 1 when complete.
  int regWrite(uint8_t regAddr, int16_t regData);

  // Scale accelerometer data. Returns scaled data as float.
  float accelScale(int16_t sensorData);

  // Scale gyro data. Returns scaled data as float.
  float gyroScale(int16_t sensorData);

  // Scale temperature data. Returns scaled data as float.
  float tempScale(int16_t sensorData);

<<<<<<< HEAD
  // Update data internally with recursion.
  bool updateDataRecursive(const unsigned int depth, bool success);
=======
  // Update data internally with validity checks.
  bool updateDataIterative();
>>>>>>> dc33a91a

  // Update data withoput recursion.
  bool updateData();

private:
  // Variables to store hardware pin assignments.
  int CS_;
  int RST_;
};

#endif<|MERGE_RESOLUTION|>--- conflicted
+++ resolved
@@ -99,13 +99,8 @@
   // Scale temperature data. Returns scaled data as float.
   float tempScale(int16_t sensorData);
 
-<<<<<<< HEAD
-  // Update data internally with recursion.
-  bool updateDataRecursive(const unsigned int depth, bool success);
-=======
   // Update data internally with validity checks.
   bool updateDataIterative();
->>>>>>> dc33a91a
 
   // Update data withoput recursion.
   bool updateData();
